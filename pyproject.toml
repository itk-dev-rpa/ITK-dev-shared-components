[build-system]
requires = ["setuptools>=65.0"]
build-backend = "setuptools.build_meta"

[project]
name = "itk_dev_shared_components"
version = "2.4.0"
authors = [
  { name="ITK Development", email="itk-rpa@mkb.aarhus.dk" },
]
description = "Shared components to use in RPA projects"
readme = "README.md"
requires-python = ">=3.7"
classifiers = [
    "Programming Language :: Python :: 3",
    "License :: OSI Approved :: MIT License",
    "Operating System :: Microsoft :: Windows",
]
dependencies = [
  "pywin32 >= 306",
  "msal >= 1.24.1",
  "requests >= 2.31.0",
  "beautifulsoup4 >= 4.12.2",
<<<<<<< HEAD
  "selenium==4.16.0",
=======
>>>>>>> 8e659d9f
]

[project.urls]
"Homepage" = "https://github.com/itk-dev-rpa/itk-dev-shared-components"
"Bug Tracker" = "https://github.com/itk-dev-rpa/itk-dev-shared-components/issues"

[project.optional-dependencies]
dev = [
  "python-dotenv",
  "flake8",
  "pylint"
]<|MERGE_RESOLUTION|>--- conflicted
+++ resolved
@@ -21,10 +21,7 @@
   "msal >= 1.24.1",
   "requests >= 2.31.0",
   "beautifulsoup4 >= 4.12.2",
-<<<<<<< HEAD
   "selenium==4.16.0",
-=======
->>>>>>> 8e659d9f
 ]
 
 [project.urls]
