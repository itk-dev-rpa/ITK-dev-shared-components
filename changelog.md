# Changelog

All notable changes to this project will be documented in this file.

The format is based on [Keep a Changelog](https://keepachangelog.com/en/1.0.0/),
and this project adheres to [Semantic Versioning](https://semver.org/spec/v2.0.0.html).

## [Unreleased]

<<<<<<< HEAD
### Added

- Module for authenticating towards Kombit's Serviceplatform API.
- Function for checking if someone is registered for Digital Post or NemSMS.
=======
## [2.6.1] - 2024-09-04

### Fixed - 2024-09-04

- Fixed column number on case_worker

## [2.6.0] - 2024-09-04

### Added

- Added fields to the eflyt Case dataclass for status, cpr, name, case_worker

### Changed

- eflyt.eflyt_case.change_tab now checks if the tab needs to be changed before doing it.
- Dependenices are now only locked to major versions.
- Changed test for change sap password to use dotenv.
>>>>>>> 61074407

## [2.5.0] - 2024-08-14

### Added

- Added modules for use with the Eflyt / Dedalus / Notus address system.
- misc.file_util: handle_save_dialog.
- misc.cvr_lookup: Look up cvr number.
- misc.address_lookup: Look up addresses.

### Fixed

- Conversion of ÆØÅ to Ae Oe Aa when uploading notes to Nova.

## [2.4.0] - 2024-07-30

### Added

- Caseworker for notes.
- Directions for setting up environment variables for test.
- misc.file_util: Wait for download function.

### Changed

- Changed environmental variables to use an .env file

### Fixed
- Some SAP tests were failing due to a missing value
- Changed department and security units from rules to user control
- Minor doc fixes to get_drive_item.

## [2.3.0] - 2024-07-03

### Added

- Function for getting cases based on CVR from KMD Nova.
- Tests for getting cases based on CVR from KMD Nova.
- Module for accessing site and file endpoints in Microsoft Graph.

### Changed

- Unexpected format on caseworker in Nova cases results in None.
- Minor refactoring to move common HTTP request wrappers for Microsoft Graph into their own file.

## [2.2.0] - 2024-05-08

### Added

- Module for getting and creating journal notes in Nova.
- Tests for journal notes.

## [2.1.1] - 2024-04-10

### Fixed

- Documents in Nova can now have a caseworker assigned.

## [2.1.0] - 2024-04-09

### Added

- smtp_util: For sending emails using the smtp protocol.
- Tests for smtp_util.

## [2.0.0] - 2024-04-03

### Changed

#### KMD Nova

- Department and Caseworker classes added.
- Ability to set security unit, department and caseworker on cases.
- Better tests for cases.

### Fixed

- Security unit not set properly on Nova cases.

## [1.3.1] - 2024-02-21

### Fixed

- Key error when accessing a Nova Task without a caseworker.

## [1.3.0] - 2024-02-20

### Added

- SAP.fmcacov module 
  - Function to dismiss "key-popup" in SAP.
  - Function to reliably open forretningspartners in SAP.
- Test for all of the above.

### Changed

- opret_kundekontakt uses the new SAP.fmcacov module.
- Updated Github actions dependencies.

### Removed

- SAP login using web portal. Wasn't used or maintained.

## [1.2.0] - 2024-02-12

### Added

- misc/cpr_util: Function to get age from cpr number.
- Hooks for KMD Nova cases.
- Hooks for KMD Nova tasks.
- Hooks for KMD Nova documents.
- Hooks for CPR address lookup via KMD Nova API.
- Tests for all of the above.

## [1.1.0] - 2023-11-28

### Changed

- sap.opret_kundekontakt: Function 'opret_kundekontakter' made more stable.
- sap.multi_session: Function 'spawn_session' is no longer hardcoded to 1080p screen size.
- sap.multi_session: Arrange session windows moved to separate function.
- Bunch o' linting.
- run_tests.bat: Dedicated test venv.
- readme: Updated readme.

### Added

- Changelog!
- pylint.yml: Flake8 added.

### Fixed

- sap.multi_session: Critical bug in 'run_batches'.
- tests.sap.login: Change environ 'SAP Login' for later tests.

## [1.0.0] - 2023-11-14

- Initial release

[Unreleased]: https://github.com/itk-dev-rpa/ITK-dev-shared-components/compare/2.6.1...HEAD
[2.6.0]: https://github.com/itk-dev-rpa/ITK-dev-shared-components/releases/tag/2.6.1
[2.6.0]: https://github.com/itk-dev-rpa/ITK-dev-shared-components/releases/tag/2.6.0
[2.5.0]: https://github.com/itk-dev-rpa/ITK-dev-shared-components/releases/tag/2.5.0
[2.4.0]: https://github.com/itk-dev-rpa/ITK-dev-shared-components/releases/tag/2.4.0
[2.3.0]: https://github.com/itk-dev-rpa/ITK-dev-shared-components/releases/tag/2.3.0
[2.2.0]: https://github.com/itk-dev-rpa/ITK-dev-shared-components/releases/tag/2.2.0
[2.1.1]: https://github.com/itk-dev-rpa/ITK-dev-shared-components/releases/tag/2.1.1
[2.1.0]: https://github.com/itk-dev-rpa/ITK-dev-shared-components/releases/tag/2.1.0
[2.0.0]: https://github.com/itk-dev-rpa/ITK-dev-shared-components/releases/tag/2.0.0
[1.3.1]: https://github.com/itk-dev-rpa/ITK-dev-shared-components/releases/tag/1.3.1
[1.3.0]: https://github.com/itk-dev-rpa/ITK-dev-shared-components/releases/tag/1.3.0
[1.2.0]: https://github.com/itk-dev-rpa/ITK-dev-shared-components/releases/tag/1.2.0
[1.1.0]: https://github.com/itk-dev-rpa/ITK-dev-shared-components/releases/tag/1.1.0
[1.0.0]: https://github.com/itk-dev-rpa/ITK-dev-shared-components/releases/tag/1.0.0<|MERGE_RESOLUTION|>--- conflicted
+++ resolved
@@ -7,12 +7,11 @@
 
 ## [Unreleased]
 
-<<<<<<< HEAD
 ### Added
 
 - Module for authenticating towards Kombit's Serviceplatform API.
 - Function for checking if someone is registered for Digital Post or NemSMS.
-=======
+
 ## [2.6.1] - 2024-09-04
 
 ### Fixed - 2024-09-04
@@ -30,7 +29,6 @@
 - eflyt.eflyt_case.change_tab now checks if the tab needs to be changed before doing it.
 - Dependenices are now only locked to major versions.
 - Changed test for change sap password to use dotenv.
->>>>>>> 61074407
 
 ## [2.5.0] - 2024-08-14
 
