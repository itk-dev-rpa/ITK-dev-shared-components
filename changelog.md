# Changelog

All notable changes to this project will be documented in this file.

The format is based on [Keep a Changelog](https://keepachangelog.com/en/1.0.0/),
and this project adheres to [Semantic Versioning](https://semver.org/spec/v2.0.0.html).


## [Unreleased]

### Added

### Changed

## [2.4.0] - 2024-07-30

### Added

- Caseworker for notes
- Directions for setting up environment variables for test
- misc.file_util: Wait for download function.

### Changed

- Changed environmental variables to use an .env file

### Fixed
- Some SAP tests were failing due to a missing value
- Changed department and security units from rules to user control
- Minor doc fixes to get_drive_item.

## [2.3.0] - 2024-07-03

### Added

- Function for getting cases based on CVR from KMD Nova.
- Tests for getting cases based on CVR from KMD Nova.
<<<<<<< HEAD
- Added modules for use with the Eflyt / Dedalus / Notus address system
=======
- Module for accessing site and file endpoints in Microsoft Graph.

### Changed

- Unexpected format on caseworker in Nova cases results in None.
- Minor refactoring to move common HTTP request wrappers for Microsoft Graph into their own file.
>>>>>>> 8e659d9f

## [2.2.0] - 2024-05-08

### Added

- Module for getting and creating journal notes in Nova.
- Tests for journal notes.

## [2.1.1] - 2024-04-10

### Fixed

- Documents in Nova can now have a caseworker assigned.

## [2.1.0] - 2024-04-09

### Added

- smtp_util: For sending emails using the smtp protocol.
- Tests for smtp_util.

## [2.0.0] - 2024-04-03

### Changed

#### KMD Nova

- Department and Caseworker classes added.
- Ability to set security unit, department and caseworker on cases.
- Better tests for cases.

### Fixed

- Security unit not set properly on Nova cases.

## [1.3.1] - 2024-02-21

### Fixed

- Key error when accessing a Nova Task without a caseworker.

## [1.3.0] - 2024-02-20

### Added

- SAP.fmcacov module 
  - Function to dismiss "key-popup" in SAP.
  - Function to reliably open forretningspartners in SAP.
- Test for all of the above.

### Changed

- opret_kundekontakt uses the new SAP.fmcacov module.
- Updated Github actions dependencies.

### Removed

- SAP login using web portal. Wasn't used or maintained.

## [1.2.0] - 2024-02-12

### Added

- misc/cpr_util: Function to get age from cpr number.
- Hooks for KMD Nova cases.
- Hooks for KMD Nova tasks.
- Hooks for KMD Nova documents.
- Hooks for CPR address lookup via KMD Nova API.
- Tests for all of the above.

## [1.1.0] - 2023-11-28

### Changed

- sap.opret_kundekontakt: Function 'opret_kundekontakter' made more stable.
- sap.multi_session: Function 'spawn_session' is no longer hardcoded to 1080p screen size.
- sap.multi_session: Arrange session windows moved to separate function.
- Bunch o' linting.
- run_tests.bat: Dedicated test venv.
- readme: Updated readme.

### Added

- Changelog!
- pylint.yml: Flake8 added.

### Fixed

- sap.multi_session: Critical bug in 'run_batches'.
- tests.sap.login: Change environ 'SAP Login' for later tests.

## [1.0.0] - 2023-11-14

- Initial release

<<<<<<< HEAD
[Unreleased]: https://github.com/itk-dev-rpa/ITK-dev-shared-components/compare/2.2.0...HEAD
=======
[Unreleased]: https://github.com/itk-dev-rpa/ITK-dev-shared-components/compare/2.4.0...HEAD
[2.4.0]: https://github.com/itk-dev-rpa/ITK-dev-shared-components/releases/tag/2.4.0
[2.3.0]: https://github.com/itk-dev-rpa/ITK-dev-shared-components/releases/tag/2.3.0
>>>>>>> 8e659d9f
[2.2.0]: https://github.com/itk-dev-rpa/ITK-dev-shared-components/releases/tag/2.2.0
[2.1.1]: https://github.com/itk-dev-rpa/ITK-dev-shared-components/releases/tag/2.1.1
[2.1.0]: https://github.com/itk-dev-rpa/ITK-dev-shared-components/releases/tag/2.1.0
[2.0.0]: https://github.com/itk-dev-rpa/ITK-dev-shared-components/releases/tag/2.0.0
[1.3.1]: https://github.com/itk-dev-rpa/ITK-dev-shared-components/releases/tag/1.3.1
[1.3.0]: https://github.com/itk-dev-rpa/ITK-dev-shared-components/releases/tag/1.3.0
[1.2.0]: https://github.com/itk-dev-rpa/ITK-dev-shared-components/releases/tag/1.2.0
[1.1.0]: https://github.com/itk-dev-rpa/ITK-dev-shared-components/releases/tag/1.1.0
[1.0.0]: https://github.com/itk-dev-rpa/ITK-dev-shared-components/releases/tag/1.0.0<|MERGE_RESOLUTION|>--- conflicted
+++ resolved
@@ -9,6 +9,8 @@
 ## [Unreleased]
 
 ### Added
+
+- Added modules for use with the Eflyt / Dedalus / Notus address system
 
 ### Changed
 
@@ -35,16 +37,12 @@
 
 - Function for getting cases based on CVR from KMD Nova.
 - Tests for getting cases based on CVR from KMD Nova.
-<<<<<<< HEAD
-- Added modules for use with the Eflyt / Dedalus / Notus address system
-=======
 - Module for accessing site and file endpoints in Microsoft Graph.
 
 ### Changed
 
 - Unexpected format on caseworker in Nova cases results in None.
 - Minor refactoring to move common HTTP request wrappers for Microsoft Graph into their own file.
->>>>>>> 8e659d9f
 
 ## [2.2.0] - 2024-05-08
 
@@ -140,13 +138,9 @@
 
 - Initial release
 
-<<<<<<< HEAD
-[Unreleased]: https://github.com/itk-dev-rpa/ITK-dev-shared-components/compare/2.2.0...HEAD
-=======
 [Unreleased]: https://github.com/itk-dev-rpa/ITK-dev-shared-components/compare/2.4.0...HEAD
 [2.4.0]: https://github.com/itk-dev-rpa/ITK-dev-shared-components/releases/tag/2.4.0
 [2.3.0]: https://github.com/itk-dev-rpa/ITK-dev-shared-components/releases/tag/2.3.0
->>>>>>> 8e659d9f
 [2.2.0]: https://github.com/itk-dev-rpa/ITK-dev-shared-components/releases/tag/2.2.0
 [2.1.1]: https://github.com/itk-dev-rpa/ITK-dev-shared-components/releases/tag/2.1.1
 [2.1.0]: https://github.com/itk-dev-rpa/ITK-dev-shared-components/releases/tag/2.1.0
