# Changelog

All notable changes to this project will be documented in this file.

The format is based on [Keep a Changelog](https://keepachangelog.com/en/1.0.0/),
and this project adheres to [Semantic Versioning](https://semver.org/spec/v2.0.0.html).


## [Unreleased]

### Added

<<<<<<< HEAD
- Added modules for use with the Eflyt / Dedalus / Notus address system
=======
- misc.file_util: handle_save_dialog
>>>>>>> 29e7bb33

### Changed

## [2.4.0] - 2024-07-30

### Added

- Caseworker for notes
- Directions for setting up environment variables for test
- misc.file_util: Wait for download function.

### Changed

- Changed environmental variables to use an .env file

### Fixed
- Some SAP tests were failing due to a missing value
- Changed department and security units from rules to user control
- Minor doc fixes to get_drive_item.

## [2.3.0] - 2024-07-03

### Added

- Function for getting cases based on CVR from KMD Nova.
- Tests for getting cases based on CVR from KMD Nova.
- Module for accessing site and file endpoints in Microsoft Graph.

### Changed

- Unexpected format on caseworker in Nova cases results in None.
- Minor refactoring to move common HTTP request wrappers for Microsoft Graph into their own file.

## [2.2.0] - 2024-05-08

### Added

- Module for getting and creating journal notes in Nova.
- Tests for journal notes.

## [2.1.1] - 2024-04-10

### Fixed

- Documents in Nova can now have a caseworker assigned.

## [2.1.0] - 2024-04-09

### Added

- smtp_util: For sending emails using the smtp protocol.
- Tests for smtp_util.

## [2.0.0] - 2024-04-03

### Changed

#### KMD Nova

- Department and Caseworker classes added.
- Ability to set security unit, department and caseworker on cases.
- Better tests for cases.

### Fixed

- Security unit not set properly on Nova cases.

## [1.3.1] - 2024-02-21

### Fixed

- Key error when accessing a Nova Task without a caseworker.

## [1.3.0] - 2024-02-20

### Added

- SAP.fmcacov module 
  - Function to dismiss "key-popup" in SAP.
  - Function to reliably open forretningspartners in SAP.
- Test for all of the above.

### Changed

- opret_kundekontakt uses the new SAP.fmcacov module.
- Updated Github actions dependencies.

### Removed

- SAP login using web portal. Wasn't used or maintained.

## [1.2.0] - 2024-02-12

### Added

- misc/cpr_util: Function to get age from cpr number.
- Hooks for KMD Nova cases.
- Hooks for KMD Nova tasks.
- Hooks for KMD Nova documents.
- Hooks for CPR address lookup via KMD Nova API.
- Tests for all of the above.

## [1.1.0] - 2023-11-28

### Changed

- sap.opret_kundekontakt: Function 'opret_kundekontakter' made more stable.
- sap.multi_session: Function 'spawn_session' is no longer hardcoded to 1080p screen size.
- sap.multi_session: Arrange session windows moved to separate function.
- Bunch o' linting.
- run_tests.bat: Dedicated test venv.
- readme: Updated readme.

### Added

- Changelog!
- pylint.yml: Flake8 added.

### Fixed

- sap.multi_session: Critical bug in 'run_batches'.
- tests.sap.login: Change environ 'SAP Login' for later tests.

## [1.0.0] - 2023-11-14

- Initial release

[Unreleased]: https://github.com/itk-dev-rpa/ITK-dev-shared-components/compare/2.4.0...HEAD
[2.4.0]: https://github.com/itk-dev-rpa/ITK-dev-shared-components/releases/tag/2.4.0
[2.3.0]: https://github.com/itk-dev-rpa/ITK-dev-shared-components/releases/tag/2.3.0
[2.2.0]: https://github.com/itk-dev-rpa/ITK-dev-shared-components/releases/tag/2.2.0
[2.1.1]: https://github.com/itk-dev-rpa/ITK-dev-shared-components/releases/tag/2.1.1
[2.1.0]: https://github.com/itk-dev-rpa/ITK-dev-shared-components/releases/tag/2.1.0
[2.0.0]: https://github.com/itk-dev-rpa/ITK-dev-shared-components/releases/tag/2.0.0
[1.3.1]: https://github.com/itk-dev-rpa/ITK-dev-shared-components/releases/tag/1.3.1
[1.3.0]: https://github.com/itk-dev-rpa/ITK-dev-shared-components/releases/tag/1.3.0
[1.2.0]: https://github.com/itk-dev-rpa/ITK-dev-shared-components/releases/tag/1.2.0
[1.1.0]: https://github.com/itk-dev-rpa/ITK-dev-shared-components/releases/tag/1.1.0
[1.0.0]: https://github.com/itk-dev-rpa/ITK-dev-shared-components/releases/tag/1.0.0<|MERGE_RESOLUTION|>--- conflicted
+++ resolved
@@ -10,11 +10,8 @@
 
 ### Added
 
-<<<<<<< HEAD
 - Added modules for use with the Eflyt / Dedalus / Notus address system
-=======
 - misc.file_util: handle_save_dialog
->>>>>>> 29e7bb33
 
 ### Changed
 
