--- conflicted
+++ resolved
@@ -7,15 +7,13 @@
 
 ## [Unreleased]
 
-<<<<<<< HEAD
 ### Changed
 
 - SAP: Changed how kundekontakter are created with 0 or 1 aftaler.
-=======
+
 ### Added
 
 - Eflyt: Added functions for sending letters.
->>>>>>> 6c2d70bd
 
 ## [2.13.0] - 2025-08-13
 
