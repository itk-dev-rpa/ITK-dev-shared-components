--- conflicted
+++ resolved
@@ -7,11 +7,10 @@
 
 ## [Unreleased]
 
-<<<<<<< HEAD
 ### Added
 
 - getorganized: Added functions and tests for using GetOrganized.
-=======
+
 ## [2.11.1] - 2025-04-28
 
 ### Fixed
@@ -33,7 +32,6 @@
 ### Fixed
 
 - Fixed eflyt tab changing
->>>>>>> 544d8deb
 
 ## [2.9.0] - 2025-02-19
 
