# Changelog

All notable changes to this project will be documented in this file.

The format is based on [Keep a Changelog](https://keepachangelog.com/en/1.0.0/),
and this project adheres to [Semantic Versioning](https://semver.org/spec/v2.0.0.html).

## [Unreleased]

<<<<<<< HEAD
## [2.11.1] - 2025-04-15

### Fixed

- Eflyt case search now handles list of cases without a deadline
=======
## [2.11.0] - 2025-03-24

### Changed

- Eflyt now using resilient browser for login to avoid stale elements
>>>>>>> 98dd2f54

## [2.10.0] - 2025-03-20

### Changed

- Switched KMD Nova case api from 1.0 to 2.0.

### Fixed

- Fixed eflyt tab changing

## [2.9.0] - 2025-02-19

### Added

- kmd_nova: Added support for case worker groups/units.

### Fixed

- Child folders in Graph are now found, even with more than 10 child folders to go through.
- Approving eflyt cases when the person is marked as "Afsluttet" now works.

## [2.8.1] - 2024-12-02

### Fixed

- Approve case in eflyt when approving individual people now works.

## [2.8.0] - 2024-10-02

### Added

- misc.cpr_util: Function to get birth date from cpr number.
- kmd_nova.nova_cases: Function to get a case on its uuid.

## [2.7.1] - 2024-09-24

### Fixed

- eFlyt: Will now change tab when adding notes

## [2.7.0] - 2024-09-16

### Added

- Added functionality for approving, checking approval status and noting cases

## [2.6.1] - 2024-09-04

### Fixed

- Fixed column number on case_worker

## [2.6.0] - 2024-09-04

### Added

- Added fields to the eflyt Case dataclass for status, cpr, name, case_worker

### Changed

- eflyt.eflyt_case.change_tab now checks if the tab needs to be changed before doing it.
- Dependenices are now only locked to major versions.
- Changed test for change sap password to use dotenv.

## [2.5.0] - 2024-08-14

### Added

- Added modules for use with the Eflyt / Dedalus / Notus address system.
- misc.file_util: handle_save_dialog.
- misc.cvr_lookup: Look up cvr number.
- misc.address_lookup: Look up addresses.

### Fixed

- Conversion of ÆØÅ to Ae Oe Aa when uploading notes to Nova.

## [2.4.0] - 2024-07-30

### Added

- Caseworker for notes.
- Directions for setting up environment variables for test.
- misc.file_util: Wait for download function.

### Changed

- Changed environmental variables to use an .env file

### Fixed
- Some SAP tests were failing due to a missing value
- Changed department and security units from rules to user control
- Minor doc fixes to get_drive_item.

## [2.3.0] - 2024-07-03

### Added

- Function for getting cases based on CVR from KMD Nova.
- Tests for getting cases based on CVR from KMD Nova.
- Module for accessing site and file endpoints in Microsoft Graph.

### Changed

- Unexpected format on caseworker in Nova cases results in None.
- Minor refactoring to move common HTTP request wrappers for Microsoft Graph into their own file.

## [2.2.0] - 2024-05-08

### Added

- Module for getting and creating journal notes in Nova.
- Tests for journal notes.

## [2.1.1] - 2024-04-10

### Fixed

- Documents in Nova can now have a caseworker assigned.

## [2.1.0] - 2024-04-09

### Added

- smtp_util: For sending emails using the smtp protocol.
- Tests for smtp_util.

## [2.0.0] - 2024-04-03

### Changed

#### KMD Nova

- Department and Caseworker classes added.
- Ability to set security unit, department and caseworker on cases.
- Better tests for cases.

### Fixed

- Security unit not set properly on Nova cases.

## [1.3.1] - 2024-02-21

### Fixed

- Key error when accessing a Nova Task without a caseworker.

## [1.3.0] - 2024-02-20

### Added

- SAP.fmcacov module 
  - Function to dismiss "key-popup" in SAP.
  - Function to reliably open forretningspartners in SAP.
- Test for all of the above.

### Changed

- opret_kundekontakt uses the new SAP.fmcacov module.
- Updated Github actions dependencies.

### Removed

- SAP login using web portal. Wasn't used or maintained.

## [1.2.0] - 2024-02-12

### Added

- misc/cpr_util: Function to get age from cpr number.
- Hooks for KMD Nova cases.
- Hooks for KMD Nova tasks.
- Hooks for KMD Nova documents.
- Hooks for CPR address lookup via KMD Nova API.
- Tests for all of the above.

## [1.1.0] - 2023-11-28

### Changed

- sap.opret_kundekontakt: Function 'opret_kundekontakter' made more stable.
- sap.multi_session: Function 'spawn_session' is no longer hardcoded to 1080p screen size.
- sap.multi_session: Arrange session windows moved to separate function.
- Bunch o' linting.
- run_tests.bat: Dedicated test venv.
- readme: Updated readme.

### Added

- Changelog!
- pylint.yml: Flake8 added.

### Fixed

- sap.multi_session: Critical bug in 'run_batches'.
- tests.sap.login: Change environ 'SAP Login' for later tests.

## [1.0.0] - 2023-11-14

- Initial release

[Unreleased]: https://github.com/itk-dev-rpa/ITK-dev-shared-components/compare/2.11.0...HEAD
[2.11.0]: https://github.com/itk-dev-rpa/ITK-dev-shared-components/releases/tag/2.11.0
[2.10.0]: https://github.com/itk-dev-rpa/ITK-dev-shared-components/releases/tag/2.10.0
[2.9.0]: https://github.com/itk-dev-rpa/ITK-dev-shared-components/releases/tag/2.9.0
[2.8.1]: https://github.com/itk-dev-rpa/ITK-dev-shared-components/releases/tag/2.8.1
[2.8.0]: https://github.com/itk-dev-rpa/ITK-dev-shared-components/releases/tag/2.8.0
[2.7.1]: https://github.com/itk-dev-rpa/ITK-dev-shared-components/releases/tag/2.7.1
[2.7.0]: https://github.com/itk-dev-rpa/ITK-dev-shared-components/releases/tag/2.7.0
[2.6.1]: https://github.com/itk-dev-rpa/ITK-dev-shared-components/releases/tag/2.6.1
[2.6.0]: https://github.com/itk-dev-rpa/ITK-dev-shared-components/releases/tag/2.6.0
[2.5.0]: https://github.com/itk-dev-rpa/ITK-dev-shared-components/releases/tag/2.5.0
[2.4.0]: https://github.com/itk-dev-rpa/ITK-dev-shared-components/releases/tag/2.4.0
[2.3.0]: https://github.com/itk-dev-rpa/ITK-dev-shared-components/releases/tag/2.3.0
[2.2.0]: https://github.com/itk-dev-rpa/ITK-dev-shared-components/releases/tag/2.2.0
[2.1.1]: https://github.com/itk-dev-rpa/ITK-dev-shared-components/releases/tag/2.1.1
[2.1.0]: https://github.com/itk-dev-rpa/ITK-dev-shared-components/releases/tag/2.1.0
[2.0.0]: https://github.com/itk-dev-rpa/ITK-dev-shared-components/releases/tag/2.0.0
[1.3.1]: https://github.com/itk-dev-rpa/ITK-dev-shared-components/releases/tag/1.3.1
[1.3.0]: https://github.com/itk-dev-rpa/ITK-dev-shared-components/releases/tag/1.3.0
[1.2.0]: https://github.com/itk-dev-rpa/ITK-dev-shared-components/releases/tag/1.2.0
[1.1.0]: https://github.com/itk-dev-rpa/ITK-dev-shared-components/releases/tag/1.1.0
[1.0.0]: https://github.com/itk-dev-rpa/ITK-dev-shared-components/releases/tag/1.0.0<|MERGE_RESOLUTION|>--- conflicted
+++ resolved
@@ -7,19 +7,11 @@
 
 ## [Unreleased]
 
-<<<<<<< HEAD
-## [2.11.1] - 2025-04-15
-
-### Fixed
-
-- Eflyt case search now handles list of cases without a deadline
-=======
 ## [2.11.0] - 2025-03-24
 
 ### Changed
 
 - Eflyt now using resilient browser for login to avoid stale elements
->>>>>>> 98dd2f54
 
 ## [2.10.0] - 2025-03-20
 
